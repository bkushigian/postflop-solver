--- conflicted
+++ resolved
@@ -1,7 +1,6 @@
 use super::*;
 use crate::bunching::*;
 use crate::interface::*;
-use crate::solve_with_node_as_root;
 use crate::utility::*;
 use std::collections::HashSet;
 use std::mem::{self, MaybeUninit};
@@ -815,7 +814,6 @@
         info.num_storage_ip += node.num_elements_ip as u64;
     }
 
-<<<<<<< HEAD
     /// reload_and_resolve
     ///
     /// Reload forgotten streets and resolve to target exploitability.
@@ -928,156 +926,6 @@
         Ok(new_game)
     }
 
-=======
-    /* REBUILDING AND RESOLVING TREE */
-
-    pub fn rebuild_and_resolve_forgotten_streets(&mut self) -> Result<(), String> {
-        self.check_card_config()?;
-        self.init_root()?;
-        self.allocate_memory_after_load()?;
-        self.resolve_reloaded_nodes(1000, 0.01, false)
-    }
-
-    /// Return the node index for each root of the forgotten gametrees that were
-    /// omitted during a partial save.
-    ///
-    /// When we perform a partial save (e.g., a flop save), we lose
-    /// cfvalues/strategy data for all subtrees rooted at the forgotten street
-    /// (in the case of a flop save, this would be all subtrees rooted at the
-    /// beginning of the turn).
-    ///
-    /// To regain this information we need to resolve each of these subtrees
-    /// individually. This function collects the index of each such root.
-    pub fn collect_unsolved_roots_after_reload(&mut self) -> Result<Vec<usize>, String> {
-        match self.state {
-            State::SolvedFlop => {
-                let turn_root_nodes = self
-                    .node_arena
-                    .iter()
-                    .enumerate()
-                    .filter(|(_, n)| {
-                        n.lock().turn != NOT_DEALT
-                            && n.lock().river == NOT_DEALT
-                            && matches!(n.lock().prev_action, Action::Chance(..))
-                    })
-                    .map(|(i, _)| i)
-                    .collect::<Vec<_>>();
-                Ok(turn_root_nodes)
-            }
-            State::SolvedTurn => {
-                let river_root_nodes = self
-                    .node_arena
-                    .iter()
-                    .enumerate()
-                    .filter(|(_, n)| {
-                        n.lock().turn != NOT_DEALT
-                            && n.lock().river != NOT_DEALT
-                            && matches!(n.lock().prev_action, Action::Chance(..))
-                    })
-                    .map(|(i, _)| i)
-                    .collect::<Vec<_>>();
-                Ok(river_root_nodes)
-            }
-            State::Solved => Ok(vec![]),
-            _ => unreachable!(),
-        }
-    }
-
-    pub fn resolve_reloaded_nodes(
-        &mut self,
-        max_num_iterations: u32,
-        target_exploitability: f32,
-        print_progress: bool,
-    ) -> Result<(), String> {
-        let nodes_to_solve = self.collect_unsolved_roots_after_reload()?;
-        self.state = State::MemoryAllocated;
-        println!("Found {} nodes to solve", nodes_to_solve.len());
-        for node_idx in nodes_to_solve {
-            let node = self.node_arena.get(node_idx).ok_or("Invalid node index")?;
-            let history = match node.lock().compute_history_recursive(self) {
-                Some(history) => history,
-                None => Err("Couldn't parse history from node")?,
-            };
-
-            self.apply_history(&history);
-            // NOTE:
-            // I _think_ this works. We don't actually modify the node, only
-            // data that is point to by the node.
-            let n = MutexLike::new(self.node().clone());
-
-            println!("While resolve_reload_nodes, node_idx: {:?}", node_idx);
-
-            solve_with_node_as_root(
-                self,
-                n.lock(),
-                max_num_iterations,
-                target_exploitability,
-                print_progress,
-            );
-        }
-        finalize(self);
-
-        Ok(())
-    }
-
-    /// Reallocate memory for full tree after performing a partial load. This
-    /// must be called after `init_root()`
-    pub fn allocate_memory_after_load(&mut self) -> Result<(), String> {
-        if self.state <= State::Uninitialized {
-            return Err("Game is not successfully initialized".to_string());
-        }
-
-        if self.storage_mode == BoardState::River {
-            return Ok(());
-        }
-
-        let num_bytes = if self.is_compression_enabled { 2 } else { 4 };
-        if num_bytes * self.num_storage > isize::MAX as u64
-            || num_bytes * self.num_storage_chance > isize::MAX as u64
-        {
-            return Err("Memory usage exceeds maximum size".to_string());
-        }
-
-        // Only update the state when the loaded game has not been solved at all
-        if self.state < State::MemoryAllocated {
-            self.state = State::MemoryAllocated;
-        }
-        // self.is_compression_enabled = self.is_compression_enabled;
-
-        let old_storage1 = std::mem::replace(&mut self.storage1, vec![]);
-        let old_storage2 = std::mem::replace(&mut self.storage2, vec![]);
-        let old_storage_ip = std::mem::replace(&mut self.storage_ip, vec![]);
-        let old_storage_chance = std::mem::replace(&mut self.storage_chance, vec![]);
-
-        let storage_bytes = (num_bytes * self.num_storage) as usize;
-        let storage_ip_bytes = (num_bytes * self.num_storage_ip) as usize;
-        let storage_chance_bytes = (num_bytes * self.num_storage_chance) as usize;
-
-        self.storage1 = vec![0; storage_bytes];
-        self.storage2 = vec![0; storage_bytes];
-        self.storage_ip = vec![0; storage_ip_bytes];
-        self.storage_chance = vec![0; storage_chance_bytes];
-
-        self.allocate_memory_nodes(); // Assign node storage pointers
-
-        self.storage_mode = BoardState::River;
-        self.target_storage_mode = BoardState::River;
-
-        for (dst, src) in self.storage1.iter_mut().zip(&old_storage1) {
-            *dst = *src;
-        }
-        for (dst, src) in self.storage2.iter_mut().zip(&old_storage2) {
-            *dst = *src;
-        }
-        for (dst, src) in self.storage_ip.iter_mut().zip(&old_storage_ip) {
-            *dst = *src;
-        }
-        for (dst, src) in self.storage_chance.iter_mut().zip(&old_storage_chance) {
-            *dst = *src;
-        }
-        Ok(())
-    }
->>>>>>> 963ed40d
     /// Sets the bunching effect.
     fn set_bunching_effect_internal(&mut self, bunching_data: &BunchingData) -> Result<(), String> {
         self.bunching_num_dead_cards = bunching_data.fold_ranges().len() * 2;
