use super::*;
use crate::bunching::*;
use crate::interface::*;
use crate::utility::*;
use std::collections::HashSet;
use std::mem::{self, MaybeUninit};

#[cfg(feature = "rayon")]
use rayon::prelude::*;

#[derive(Default, Debug)]
struct BuildTreeInfo {
    flop_index: usize,
    turn_index: usize,
    river_index: usize,
    num_storage: u64,
    num_storage_ip: u64,
    num_storage_chance: u64,
}

impl Game for PostFlopGame {
    type Node = PostFlopNode;

    #[inline]
    fn root(&self) -> MutexGuardLike<Self::Node> {
        self.node_arena[0].lock()
    }

    #[inline]
    fn num_private_hands(&self, player: usize) -> usize {
        self.private_cards[player].len()
    }

    #[inline]
    fn initial_weights(&self, player: usize) -> &[f32] {
        &self.initial_weights[player]
    }

    #[inline]
    fn evaluate(
        &self,
        result: &mut [MaybeUninit<f32>],
        node: &Self::Node,
        player: usize,
        cfreach: &[f32],
    ) {
        if self.bunching_num_dead_cards == 0 {
            self.evaluate_internal(result, node, player, cfreach);
        } else {
            self.evaluate_internal_bunching(result, node, player, cfreach);
        }
    }

    #[inline]
    fn chance_factor(&self, node: &Self::Node) -> usize {
        if node.turn == NOT_DEALT {
            45 - self.bunching_num_dead_cards
        } else {
            44 - self.bunching_num_dead_cards
        }
    }

    #[inline]
    fn is_solved(&self) -> bool {
        self.state == State::Solved
    }

    #[inline]
    fn set_solved(&mut self) {
        self.state = State::Solved;
        let history = self.action_history.clone();
        self.apply_history(&history);
    }

    #[inline]
    fn is_ready(&self) -> bool {
        self.state == State::MemoryAllocated && self.storage_mode == BoardState::River
    }

    #[inline]
    fn is_raked(&self) -> bool {
        self.tree_config.rake_rate > 0.0 && self.tree_config.rake_cap > 0.0
    }

    #[inline]
    fn isomorphic_chances(&self, node: &Self::Node) -> &[u8] {
        if node.turn == NOT_DEALT {
            &self.isomorphism_ref_turn
        } else {
            &self.isomorphism_ref_river[node.turn as usize]
        }
    }

    #[inline]
    fn isomorphic_swap(&self, node: &Self::Node, index: usize) -> &[Vec<(u16, u16)>; 2] {
        if node.turn == NOT_DEALT {
            &self.isomorphism_swap_turn[self.isomorphism_card_turn[index] as usize & 3]
        } else {
            &self.isomorphism_swap_river[node.turn as usize & 3]
                [self.isomorphism_card_river[node.turn as usize & 3][index] as usize & 3]
        }
    }

    #[inline]
    fn locking_strategy(&self, node: &Self::Node) -> &[f32] {
        if !node.is_locked {
            &[]
        } else {
            let index = self.node_index(node);
            self.locking_strategy.get(&index).unwrap()
        }
    }

    #[inline]
    fn is_compression_enabled(&self) -> bool {
        self.is_compression_enabled
    }
}

impl PostFlopGame {
    /// Creates a new empty [`PostFlopGame`].
    ///
    /// Use of this method is strongly discouraged because an instance created by this method is
    /// invalid until [`update_config`] is called.
    /// Please use [`with_config`] instead whenever possible.
    ///
    /// [`update_config`]: #method.update_config
    /// [`with_config`]: #method.with_config
    #[inline]
    pub fn new() -> Self {
        Self::default()
    }

    /// Creates a new [`PostFlopGame`] with the specified configuration.
    #[inline]
    pub fn with_config(card_config: CardConfig, action_tree: ActionTree) -> Result<Self, String> {
        let mut game = Self::new();
        game.update_config(card_config, action_tree)?;
        Ok(game)
    }

    /// Updates the game configuration. The solved result will be lost.
    #[inline]
    pub fn update_config(
        &mut self,
        card_config: CardConfig,
        action_tree: ActionTree,
    ) -> Result<(), String> {
        self.state = State::ConfigError;

        if !action_tree.invalid_terminals().is_empty() {
            return Err("Invalid terminal is found in action tree".to_string());
        }

        self.card_config = card_config;
        (
            self.tree_config,
            self.added_lines,
            self.removed_lines,
            self.action_root,
        ) = action_tree.eject();

        self.check_card_config()?;
        self.init_card_fields();
        self.init_root()?;

        self.state = State::TreeBuilt;

        self.init_interpreter();
        self.reset_bunching_effect();

        Ok(())
    }

    /// Sets the bunching effect configuration.
    ///
    /// **Warning**: Enabling the bunching effect will significantly slow down the solving process.
    /// Specifically, the computational complexity of the terminal evaluation will increase from
    /// *O*(#(OOP private hands) + #(IP private hands)) to *O*(#(OOP private hands) * #(IP private
    /// hands)).
    #[inline]
    pub fn set_bunching_effect(&mut self, bunching_data: &BunchingData) -> Result<(), String> {
        if self.state <= State::Uninitialized {
            return Err("Game is not successfully initialized".to_string());
        }

        if !bunching_data.is_ready() {
            return Err("Bunching configuration is not ready".to_string());
        }

        let mut flop_sorted = self.card_config.flop;
        flop_sorted.sort_unstable();
        if flop_sorted != bunching_data.flop() {
            return Err("Flop cards do not match".to_string());
        }

        self.reset_bunching_effect();
        self.set_bunching_effect_internal(bunching_data)?;

        Ok(())
    }

    /// Resets the bunching effect configuration. The current node will also be reset to the root.
    #[inline]
    pub fn reset_bunching_effect(&mut self) {
        self.bunching_num_dead_cards = 0;
        self.bunching_num_combinations = 0.0;
        self.bunching_arena = Vec::new();
        self.bunching_strength = Vec::new();
        self.bunching_num_flop = Default::default();
        self.bunching_num_turn = Default::default();
        self.bunching_num_river = Default::default();
        self.bunching_coef_flop = Default::default();
        self.bunching_coef_turn = Default::default();
        self.back_to_root();
    }

    /// Obtains the card configuration.
    #[inline]
    pub fn card_config(&self) -> &CardConfig {
        &self.card_config
    }

    /// Obtains the tree configuration.
    #[inline]
    pub fn tree_config(&self) -> &TreeConfig {
        &self.tree_config
    }

    /// Obtains the added lines.
    #[inline]
    pub fn added_lines(&self) -> &[Vec<Action>] {
        &self.added_lines
    }

    /// Obtains the removed lines.
    #[inline]
    pub fn removed_lines(&self) -> &[Vec<Action>] {
        &self.removed_lines
    }

    /// Returns the card list of private hands of the given player.
    ///
    /// The returned list contains only card pairs with positive weight, i.e., card pairs with zero
    /// weight are excluded. The returned list is sorted as follows:
    ///
    /// - Each card pair has IDs in `(low_id, high_id)` order.
    /// - Card pairs are sorted in the lexicographic order.
    #[inline]
    pub fn private_cards(&self, player: usize) -> &[(Card, Card)] {
        if self.state <= State::Uninitialized {
            panic!("Game is not successfully initialized");
        }

        &self.private_cards[player]
    }

    /// Returns the estimated memory usage in bytes (uncompressed, compressed).
    #[inline]
    pub fn memory_usage(&self) -> (u64, u64) {
        if self.state <= State::Uninitialized {
            panic!("Game is not successfully initialized");
        }

        let num_elements = 2 * self.num_storage + self.num_storage_ip + self.num_storage_chance;
        let uncompressed = 4 * num_elements + self.misc_memory_usage;
        let compressed = 2 * num_elements + self.misc_memory_usage;

        (uncompressed, compressed)
    }

    /// Returns the estimated additional memory usage in bytes when the bunching effect is enabled.
    #[inline]
    pub fn memory_usage_bunching(&self) -> u64 {
        if self.state <= State::Uninitialized {
            panic!("Game is not successfully initialized");
        }

        self.memory_usage_bunching_internal()
    }

    /// Remove lines after building the `PostFlopGame` but before allocating memory.
    ///
    /// This allows the removal of chance-specific lines (e.g., remove overbets on board-pairing
    /// turns) which we cannot do while building an action tree.
    pub fn remove_lines(&mut self, lines: &[Vec<Action>]) -> Result<(), String> {
        if self.state <= State::Uninitialized {
            return Err("Game is not successfully initialized".to_string());
        } else if self.state >= State::MemoryAllocated {
            return Err("Game has already been allocated".to_string());
        }

        for line in lines {
            let mut root = self.root();
            let info = self.remove_line_recursive(&mut root, line)?;
            self.num_storage -= info.num_storage;
            self.num_storage_ip -= info.num_storage_ip;
            self.num_storage_chance -= info.num_storage_chance;
        }

        Ok(())
    }

    /// Returns whether the memory is allocated.
    ///
    /// If the memory is allocated, returns `Some(is_compression_enabled)`;
    /// otherwise, returns `None`.
    #[inline]
    pub fn is_memory_allocated(&self) -> Option<bool> {
        if self.state <= State::TreeBuilt {
            None
        } else {
            Some(self.is_compression_enabled)
        }
    }

    /// Allocates the memory.
    pub fn allocate_memory(&mut self, enable_compression: bool) {
        if self.state <= State::Uninitialized {
            panic!("Game is not successfully initialized");
        }

        if self.state == State::MemoryAllocated
            && self.storage_mode == BoardState::River
            && self.is_compression_enabled == enable_compression
        {
            return;
        }

        let num_bytes = if enable_compression { 2 } else { 4 };
        if num_bytes * self.num_storage > isize::MAX as u64
            || num_bytes * self.num_storage_chance > isize::MAX as u64
        {
            panic!("Memory usage exceeds maximum size");
        }

        self.state = State::MemoryAllocated;
        self.is_compression_enabled = enable_compression;

        self.clear_storage();

        let storage_bytes = (num_bytes * self.num_storage) as usize;
        let storage_ip_bytes = (num_bytes * self.num_storage_ip) as usize;
        let storage_chance_bytes = (num_bytes * self.num_storage_chance) as usize;

        self.storage1 = vec![0; storage_bytes];
        self.storage2 = vec![0; storage_bytes];
        self.storage_ip = vec![0; storage_ip_bytes];
        self.storage_chance = vec![0; storage_chance_bytes];

        self.allocate_memory_nodes();

        self.storage_mode = BoardState::River;
        self.target_storage_mode = BoardState::River;
    }

    /// Checks the card configuration.
    pub(crate) fn check_card_config(&mut self) -> Result<(), String> {
        let config = &self.card_config;
        let (flop, turn, river) = (config.flop, config.turn, config.river);
        let range = &config.range;

        if flop.contains(&NOT_DEALT) {
            return Err("Flop cards not initialized".to_string());
        }

        if flop.iter().any(|&c| 52 <= c) {
            return Err(format!("Flop cards must be in [0, 52): flop = {flop:?}"));
        }

        if flop[0] == flop[1] || flop[0] == flop[2] || flop[1] == flop[2] {
            return Err(format!("Flop cards must be unique: flop = {flop:?}"));
        }

        if turn != NOT_DEALT {
            if 52 <= turn {
                return Err(format!("Turn card must be in [0, 52): turn = {turn}"));
            }

            if flop.contains(&turn) {
                return Err(format!(
                    "Turn card must be different from flop cards: turn = {turn}"
                ));
            }
        }

        if river != NOT_DEALT {
            if 52 <= river {
                return Err(format!("River card must be in [0, 52): river = {river}"));
            }

            if flop.contains(&river) {
                return Err(format!(
                    "River card must be different from flop cards: river = {river}"
                ));
            }

            if turn == river {
                return Err(format!(
                    "River card must be different from turn card: river = {river}"
                ));
            }

            if turn == NOT_DEALT {
                return Err(format!(
                    "River card specified without turn card: river = {river}"
                ));
            }
        }

        let expected_state = match (turn != NOT_DEALT, river != NOT_DEALT) {
            (false, _) => BoardState::Flop,
            (true, false) => BoardState::Turn,
            (true, true) => BoardState::River,
        };

        if self.tree_config.initial_state != expected_state {
            return Err(format!(
                "Invalid initial state of `tree_config`: expected = {:?}, actual = {:?}",
                expected_state, self.tree_config.initial_state
            ));
        }

        if range[0].is_empty() {
            return Err("OOP range is empty".to_string());
        }

        if range[1].is_empty() {
            return Err("IP range is empty".to_string());
        }

        if !range[0].is_valid() {
            return Err("OOP range is invalid (loaded broken data?)".to_string());
        }

        if !range[1].is_valid() {
            return Err("IP range is invalid (loaded broken data?)".to_string());
        }

        self.init_hands();
        self.num_combinations = 0.0;

        for (&(c1, c2), &w1) in self.private_cards[0]
            .iter()
            .zip(self.initial_weights[0].iter())
        {
            let oop_mask: u64 = (1 << c1) | (1 << c2);
            for (&(c3, c4), &w2) in self.private_cards[1]
                .iter()
                .zip(self.initial_weights[1].iter())
            {
                let ip_mask: u64 = (1 << c3) | (1 << c4);
                if oop_mask & ip_mask == 0 {
                    self.num_combinations += w1 as f64 * w2 as f64;
                }
            }
        }

        if self.num_combinations == 0.0 {
            return Err("Valid card assignment does not exist".to_string());
        }

        Ok(())
    }

    /// Initializes fields `initial_weights` and `private_cards`.
    #[inline]
    fn init_hands(&mut self) {
        let config = &self.card_config;
        let (flop, turn, river) = (config.flop, config.turn, config.river);
        let range = &config.range;

        let mut board_mask: u64 = (1 << flop[0]) | (1 << flop[1]) | (1 << flop[2]);
        if turn != NOT_DEALT {
            board_mask |= 1 << turn;
        }
        if river != NOT_DEALT {
            board_mask |= 1 << river;
        }

        for (player, r) in range.iter().enumerate() {
            let (hands, weights) = r.get_hands_weights(board_mask);
            self.initial_weights[player] = weights;
            self.private_cards[player] = hands;
        }
    }

    /// Initializes fields related to cards.
    pub(super) fn init_card_fields(&mut self) {
        for player in 0..2 {
            let same_hand_index = &mut self.same_hand_index[player];
            same_hand_index.clear();

            let player_hands = &self.private_cards[player];
            let opponent_hands = &self.private_cards[player ^ 1];
            for hand in player_hands {
                same_hand_index.push(
                    opponent_hands
                        .binary_search(hand)
                        .map_or(u16::MAX, |i| i as u16),
                );
            }
        }

        (
            self.valid_indices_flop,
            self.valid_indices_turn,
            self.valid_indices_river,
        ) = self.card_config.valid_indices(&self.private_cards);

        self.hand_strength = self.card_config.hand_strength(&self.private_cards);

        (
            self.isomorphism_ref_turn,
            self.isomorphism_card_turn,
            self.isomorphism_swap_turn,
            self.isomorphism_ref_river,
            self.isomorphism_card_river,
            self.isomorphism_swap_river,
        ) = self.card_config.isomorphism(&self.private_cards);
    }

    /// Initializes the root node of game tree and recursively build the tree.
    ///
    /// This function is responsible for computing the number of nodes required
    /// for each street (via `count_nodes_per_street()`), allocating
    /// `PostFlopNode`s to `self.node_arena`, and calling `build_tree_recursive`,
    /// which recursively visits all nodes and, among other things, initializes
    /// the child/parent relation.
    ///
    /// This does _not_ allocate global storage (e.g., `self.storage1`, etc).
    fn init_root(&mut self) -> Result<(), String> {
        let nodes_per_street = self.count_nodes_per_street();
        let total_num_nodes = nodes_per_street[0] + nodes_per_street[1] + nodes_per_street[2];

        if total_num_nodes > u32::MAX as u64
            || mem::size_of::<PostFlopNode>() as u64 * total_num_nodes > isize::MAX as u64
        {
            return Err("Too many nodes".to_string());
        }

        self.num_nodes_per_street = nodes_per_street;
        self.node_arena = (0..total_num_nodes)
            .map(|_| MutexLike::new(PostFlopNode::default()))
            .collect::<Vec<_>>();
        self.clear_storage();

        let mut info = BuildTreeInfo {
            turn_index: nodes_per_street[0] as usize,
            river_index: (nodes_per_street[0] + nodes_per_street[1]) as usize,
            ..Default::default()
        };

        match self.tree_config.initial_state {
            BoardState::Flop => info.flop_index += 1,
            BoardState::Turn => info.turn_index += 1,
            BoardState::River => info.river_index += 1,
        }

        let mut root = self.node_arena[0].lock();
        root.turn = self.card_config.turn;
        root.river = self.card_config.river;

        self.build_tree_recursive(0, &self.action_root.lock(), &mut info);

        self.num_storage = info.num_storage;
        self.num_storage_ip = info.num_storage_ip;
        self.num_storage_chance = info.num_storage_chance;
        self.misc_memory_usage = self.memory_usage_internal();

        Ok(())
    }

    /// Initializes the interpreter.
    #[inline]
    pub(super) fn init_interpreter(&mut self) {
        let vecs = [
            vec![0.0; self.num_private_hands(0)],
            vec![0.0; self.num_private_hands(1)],
        ];

        self.weights = vecs.clone();
        self.normalized_weights = vecs.clone();
        self.cfvalues_cache = vecs;
    }

    /// Clears the storage.
    #[inline]
    fn clear_storage(&mut self) {
        self.storage1 = Vec::new();
        self.storage2 = Vec::new();
        self.storage_ip = Vec::new();
        self.storage_chance = Vec::new();
    }

    /// Counts the number of nodes in the game tree per street, accounting for
    /// isomorphism.
    #[inline]
    fn count_nodes_per_street(&self) -> [u64; 3] {
        let (turn_coef, river_coef) = match (self.card_config.turn, self.card_config.river) {
            (NOT_DEALT, _) => {
                let mut river_coef = 0;
                let flop = self.card_config.flop;
                let skip_cards = &self.isomorphism_card_turn;
                let flop_mask: u64 = (1 << flop[0]) | (1 << flop[1]) | (1 << flop[2]);
                let skip_mask: u64 = skip_cards.iter().map(|&card| 1 << card).sum();
                for turn in 0..52 {
                    if (1 << turn) & (flop_mask | skip_mask) == 0 {
                        river_coef += 48 - self.isomorphism_card_river[turn & 3].len();
                    }
                }
                (49 - self.isomorphism_card_turn.len(), river_coef)
            }
            (turn, NOT_DEALT) => (1, 48 - self.isomorphism_card_river[turn as usize & 3].len()),
            _ => (0, 1),
        };

        let num_action_nodes = count_num_action_nodes(&self.action_root.lock());

        [
            num_action_nodes[0],
            num_action_nodes[1] * turn_coef as u64,
            num_action_nodes[2] * river_coef as u64,
        ]
    }

    /// Computes the memory usage of this struct.
    #[inline]
    fn memory_usage_internal(&self) -> u64 {
        // untracked: tree_config, action_root

        let mut memory_usage = mem::size_of::<Self>() as u64;

        memory_usage += vec_memory_usage(&self.added_lines);
        memory_usage += vec_memory_usage(&self.removed_lines);
        for line in &self.added_lines {
            memory_usage += vec_memory_usage(line);
        }
        for line in &self.removed_lines {
            memory_usage += vec_memory_usage(line);
        }

        memory_usage += vec_memory_usage(&self.valid_indices_turn);
        memory_usage += vec_memory_usage(&self.valid_indices_river);
        memory_usage += vec_memory_usage(&self.hand_strength);
        memory_usage += vec_memory_usage(&self.isomorphism_ref_turn);
        memory_usage += vec_memory_usage(&self.isomorphism_card_turn);
        memory_usage += vec_memory_usage(&self.isomorphism_ref_river);

        for refs in &self.isomorphism_ref_river {
            memory_usage += vec_memory_usage(refs);
        }

        for cards in &self.isomorphism_card_river {
            memory_usage += vec_memory_usage(cards);
        }

        for player in 0..2 {
            memory_usage += vec_memory_usage(&self.initial_weights[player]);
            memory_usage += vec_memory_usage(&self.private_cards[player]);
            memory_usage += vec_memory_usage(&self.same_hand_index[player]);
            memory_usage += vec_memory_usage(&self.valid_indices_flop[player]);
            for indices in &self.valid_indices_turn {
                memory_usage += vec_memory_usage(&indices[player]);
            }
            for indices in &self.valid_indices_river {
                memory_usage += vec_memory_usage(&indices[player]);
            }
            for strength in &self.hand_strength {
                memory_usage += vec_memory_usage(&strength[player]);
            }
            for swap in &self.isomorphism_swap_turn {
                memory_usage += vec_memory_usage(&swap[player]);
            }
            for swap_list in &self.isomorphism_swap_river {
                for swap in swap_list {
                    memory_usage += vec_memory_usage(&swap[player]);
                }
            }
        }

        memory_usage += vec_memory_usage(&self.node_arena);

        memory_usage
    }

    /// Builds the game tree recursively.
    fn build_tree_recursive(
        &self,
        node_index: usize,
        action_node: &ActionTreeNode,
        info: &mut BuildTreeInfo,
    ) {
        let mut node = self.node_arena[node_index].lock();
        node.player = action_node.player;
        node.amount = action_node.amount;

        if node.is_terminal() {
            return;
        }

        if node.is_chance() {
            self.push_chances(node_index, info);
            for action_index in 0..node.num_actions() {
                let child_index = node_index + node.children_offset as usize + action_index;
                self.build_tree_recursive(child_index, &action_node.children[0].lock(), info);
            }
        } else {
            self.push_actions(node_index, action_node, info);
            for action_index in 0..node.num_actions() {
                let child_index = node_index + node.children_offset as usize + action_index;
                self.build_tree_recursive(
                    child_index,
                    &action_node.children[action_index].lock(),
                    info,
                );
            }
        }
    }

    /// Pushes the chance actions to the `node`.
    fn push_chances(&self, node_index: usize, info: &mut BuildTreeInfo) {
        let mut node = self.node_arena[node_index].lock();
        let flop = self.card_config.flop;
        let flop_mask: u64 = (1 << flop[0]) | (1 << flop[1]) | (1 << flop[2]);

        // deal turn
        if node.turn == NOT_DEALT {
            let skip_cards = &self.isomorphism_card_turn;
            let skip_mask: u64 = skip_cards.iter().map(|&card| 1 << card).sum();

            node.children_offset = (info.turn_index - node_index) as u32;
            for card in 0..52 {
                if (1 << card) & (flop_mask | skip_mask) == 0 {
                    node.num_children += 1;
                    let mut child = node.children().last().unwrap().lock();
                    child.prev_action = Action::Chance(card);
                    child.turn = card;
                }
            }

            info.turn_index += node.num_children as usize;
        }
        // deal river
        else {
            let turn_mask = flop_mask | (1 << node.turn);
            let skip_cards = &self.isomorphism_card_river[node.turn as usize & 3];
            let skip_mask: u64 = skip_cards.iter().map(|&card| 1 << card).sum();

            node.children_offset = (info.river_index - node_index) as u32;
            for card in 0..52 {
                if (1 << card) & (turn_mask | skip_mask) == 0 {
                    node.num_children += 1;
                    let mut child = node.children().last().unwrap().lock();
                    child.prev_action = Action::Chance(card);
                    child.turn = node.turn;
                    child.river = card;
                }
            }

            info.river_index += node.num_children as usize;
        }

        node.num_elements = node
            .cfvalue_storage_player()
            .map_or(0, |player| self.num_private_hands(player)) as u32;

        info.num_storage_chance += node.num_elements as u64;
    }

    /// Pushes the actions to the `node`.
    fn push_actions(
        &self,
        node_index: usize,
        action_node: &ActionTreeNode,
        info: &mut BuildTreeInfo,
    ) {
        let mut node = self.node_arena[node_index].lock();

        let street = match (node.turn, node.river) {
            (NOT_DEALT, _) => BoardState::Flop,
            (_, NOT_DEALT) => BoardState::Turn,
            _ => BoardState::River,
        };

        let base = match street {
            BoardState::Flop => &mut info.flop_index,
            BoardState::Turn => &mut info.turn_index,
            BoardState::River => &mut info.river_index,
        };

        node.children_offset = (*base - node_index) as u32;
        node.num_children = action_node.children.len() as u16;
        *base += node.num_children as usize;

        for (child, action) in node.children().iter().zip(action_node.actions.iter()) {
            let mut child = child.lock();
            child.prev_action = *action;
            child.turn = node.turn;
            child.river = node.river;
        }

        let num_private_hands = self.num_private_hands(node.player as usize);
        node.num_elements = (node.num_actions() * num_private_hands) as u32;
        node.num_elements_ip = match node.prev_action {
            Action::None | Action::Chance(_) => self.num_private_hands(PLAYER_IP as usize) as u16,
            _ => 0,
        };

        info.num_storage += node.num_elements as u64;
        info.num_storage_ip += node.num_elements_ip as u64;
    }

    /// reload_and_resolve
    ///
    /// Reload forgotten streets and resolve to target exploitability.
    ///
    /// Note: This currently wraps [`Self::copy_reload_and_resolve`] which is
    /// not as memory efficient as it could be.
    pub fn reload_and_resolve(
        game: &mut PostFlopGame,
        max_iterations: u32,
        target_exploitability: f32,
        print_progress: bool,
    ) -> Result<(), String> {
        *game = PostFlopGame::copy_reload_and_resolve(
            game,
            max_iterations,
            target_exploitability,
            print_progress,
        )?;
        Ok(())
    }

    /// copy_reload_and_resolve
    ///
    /// Copy `game` into a new `PostFlopGame` and rebuild/resolve any forgotten
    /// streets.
    ///
    /// The solver will run until either `max_iterations` iterations have passed or
    ///
    /// # Arguments
    ///
    /// * `game` - the game to copy, rebuild, and resolve
    /// * `max_iterations` - the maximum number of iterations to run the solver for
    /// * `target_exploitability` - target exploitability for a solution
    /// * `print_progress` - print progress during the solve
    pub fn copy_reload_and_resolve(
        game: &PostFlopGame,
        max_iterations: u32,
        target_exploitability: f32,
        print_progress: bool,
    ) -> Result<PostFlopGame, String> {
        println!("Start hacky_reload_and_resolve");
        let card_config = game.card_config.clone();
        let action_tree = ActionTree::new(game.tree_config.clone())?;
        let target_storage_mode = game.target_storage_mode();

        print!("Building new game...");
        let mut new_game = PostFlopGame::with_config(card_config, action_tree)?;
        println!("Done!");

        print!("Allocating memory...");
        new_game.allocate_memory(game.is_compression_enabled());
        println!("Done!");

        // Copy data into new game
        print!("Copying memory...");
        for (dst, src) in new_game.storage1.iter_mut().zip(&game.storage1) {
            *dst = *src;
        }
        for (dst, src) in new_game.storage2.iter_mut().zip(&game.storage2) {
            *dst = *src;
        }
        for (dst, src) in new_game.storage_chance.iter_mut().zip(&game.storage_chance) {
            *dst = *src;
        }
        for (dst, src) in new_game.storage_ip.iter_mut().zip(&game.storage_ip) {
            *dst = *src;
        }
        println!("Done!");

        if target_storage_mode == BoardState::River {
            return Ok(new_game);
        }

        // Nodelock and resolve
        let num_nodes_to_lock = match target_storage_mode {
            BoardState::River => 0,
            BoardState::Turn => game.num_nodes_per_street[0] + game.num_nodes_per_street[1],
            BoardState::Flop => game.num_nodes_per_street[0],
        };

        // We are about to node lock a bunch of nodes to resolve more
        // efficiently, so we preserve which keys were already locked to the
        // current strategy
        let already_locked_nodes = game.locking_strategy.keys().collect::<HashSet<&usize>>();
        for node_index in 0..num_nodes_to_lock as usize {
            // We can't ? because this tries to lock chance nodes
            let _ = new_game.lock_node_at_index(node_index);
        }

        crate::solve(
            &mut new_game,
            max_iterations,
            target_exploitability,
            print_progress,
        );

        // Remove node locking from resolving but retain node locking passed in
        // with `game`. Note that we _have to maintain the invariant that a
        // node's index is in the game's locking_strategy if and only if
        // node.is_locked == true._ That is:
        //
        //      game.node_arena[node_index].is_locked <=> node_index in game.locking_strategy.keys()
        for node_index in 0..num_nodes_to_lock as usize {
            if !already_locked_nodes.contains(&node_index) {
                new_game.node_arena[node_index].lock().is_locked = false;
                new_game.locking_strategy.remove(&node_index);
            }
        }

        Ok(new_game)
    }

    /// Sets the bunching effect.
    fn set_bunching_effect_internal(&mut self, bunching_data: &BunchingData) -> Result<(), String> {
        self.bunching_num_dead_cards = bunching_data.fold_ranges().len() * 2;
        let mut arena = vec![0.0]; // store dummy element

        // hand strength
        self.bunching_strength = self
            .hand_strength
            .iter()
            .map(|strength| {
                if strength[0].is_empty() {
                    return [Vec::new(), Vec::new()];
                }

                let mut ret = [
                    vec![0; self.num_private_hands(0)],
                    vec![0; self.num_private_hands(1)],
                ];

                for player in 0..2 {
                    let len = strength[player].len();
                    for &item in &strength[player][1..len - 1] {
                        ret[player][item.index as usize] = item.strength;
                    }
                }

                ret
            })
            .collect();

        // flop num combinations
        if self.card_config.turn == NOT_DEALT {
            for player in 0..2 {
                let player_cards = &self.private_cards[player];
                let opponent_cards = &self.private_cards[player ^ 1];
                let mut indices = Vec::with_capacity(player_cards.len());

                for &(c1, c2) in player_cards {
                    indices.push(arena.len());
                    let player_mask: u64 = (1 << c1) | (1 << c2);

                    for &(c3, c4) in opponent_cards {
                        let opponent_mask: u64 = (1 << c3) | (1 << c4);
                        if player_mask & opponent_mask != 0 {
                            arena.push(0.0);
                        } else {
                            let mask = player_mask | opponent_mask;
                            arena.push(bunching_data.result_4cards(mask));
                        }
                    }
                }

                if player == 0 {
                    self.bunching_num_combinations = arena.iter().fold(0.0, |a, &x| a + x as f64);
                    if self.bunching_num_combinations == 0.0 {
                        self.reset_bunching_effect();
                        return Err("Valid combination not found".to_string());
                    }
                }

                self.bunching_num_flop[player] = indices;
            }
        }

        let flop_mask: u64 = self.card_config.flop.iter().map(|&c| 1 << c).sum();
        let skip_turn_mask: u64 = self.isomorphism_card_turn.iter().map(|&c| 1 << c).sum();

        // turn num combinations
        if self.card_config.river == NOT_DEALT {
            for player in 0..2 {
                let player_cards = &self.private_cards[player];
                let opponent_cards = &self.private_cards[player ^ 1];

                let buf = into_par_iter(0..52)
                    .map(|turn| {
                        let bit_turn: u64 = 1 << turn;
                        if bit_turn & (flop_mask | skip_turn_mask) != 0
                            || (self.card_config.turn != NOT_DEALT
                                && self.card_config.turn != turn as Card)
                        {
                            return Vec::new();
                        }

                        let mut outer = Vec::with_capacity(player_cards.len());

                        for &(c1, c2) in player_cards {
                            let player_mask: u64 = (1 << c1) | (1 << c2);
                            if player_mask & bit_turn != 0 {
                                outer.push(Vec::new());
                                continue;
                            }

                            let mut inner = Vec::with_capacity(opponent_cards.len());
                            for &(c3, c4) in opponent_cards {
                                let opponent_mask: u64 = (1 << c3) | (1 << c4);
                                if (player_mask | bit_turn) & opponent_mask != 0 {
                                    inner.push(0.0);
                                } else {
                                    let mask = player_mask | opponent_mask | bit_turn;
                                    inner.push(bunching_data.result_5cards(mask));
                                }
                            }

                            outer.push(inner);
                        }

                        outer
                    })
                    .collect::<Vec<_>>();

                self.bunching_num_turn[player] = Self::push_vec_to_arena_f32(&mut arena, buf);

                if self.card_config.turn != NOT_DEALT && player == 0 {
                    self.bunching_num_combinations = arena.iter().fold(0.0, |a, &x| a + x as f64);
                    if self.bunching_num_combinations == 0.0 {
                        self.reset_bunching_effect();
                        return Err("Valid combination not found".to_string());
                    }
                }
            }
        }

        let is_board_possible = |turn: Card, river: Card| {
            let bit_turn: u64 = 1 << turn;
            let bit_river: u64 = 1 << river;
            let iso_card = &self.isomorphism_card_river[turn as usize & 3];

            bit_turn & (flop_mask | skip_turn_mask) == 0
                && bit_river & flop_mask == 0
                && !iso_card.contains(&river)
                && (self.card_config.turn == NOT_DEALT || self.card_config.turn == turn)
                && (self.card_config.river == NOT_DEALT || self.card_config.river == river)
        };

        // river num combinations
        for player in 0..2 {
            let player_cards = &self.private_cards[player];
            let opponent_cards = &self.private_cards[player ^ 1];

            let buf = into_par_iter(0..52 * 51 / 2)
                .map(|index| {
                    let (board1, board2) = index_to_card_pair(index);
                    if !is_board_possible(board1, board2) && !is_board_possible(board2, board1) {
                        return Vec::new();
                    }

                    let board_mask: u64 = (1 << board1) | (1 << board2);
                    let mut outer = Vec::with_capacity(player_cards.len());

                    for &(c1, c2) in player_cards {
                        let player_mask: u64 = (1 << c1) | (1 << c2);
                        if player_mask & board_mask != 0 {
                            outer.push(Vec::new());
                            continue;
                        }

                        let mut inner = Vec::with_capacity(opponent_cards.len());
                        for &(c3, c4) in opponent_cards {
                            let opponent_mask: u64 = (1 << c3) | (1 << c4);
                            if (player_mask | board_mask) & opponent_mask != 0 {
                                inner.push(0.0);
                            } else {
                                let mask = player_mask | opponent_mask | board_mask;
                                inner.push(bunching_data.result_6cards(mask));
                            }
                        }

                        outer.push(inner);
                    }

                    outer
                })
                .collect::<Vec<_>>();

            self.bunching_num_river[player] = Self::push_vec_to_arena_f32(&mut arena, buf);

            if self.card_config.river != NOT_DEALT && player == 0 {
                self.bunching_num_combinations = arena.iter().fold(0.0, |a, &x| a + x as f64);
                if self.bunching_num_combinations == 0.0 {
                    self.reset_bunching_effect();
                    return Err("Valid combination not found".to_string());
                }
            }
        }

        if self.card_config.river != NOT_DEALT {
            self.bunching_arena = arena;
            self.assign_zero_weights_to_dead_cards();
            return Ok(());
        }

        // turn equity coefficients
        for player in 0..2 {
            let player_cards = &self.private_cards[player];
            let opponent_cards = &self.private_cards[player ^ 1];
            let player_len = player_cards.len();
            let opponent_len = opponent_cards.len();

            let buf = into_par_iter(0..52)
                .map(|turn| {
                    let bit_turn: u64 = 1 << turn;
                    if bit_turn & (flop_mask | skip_turn_mask) != 0
                        || (self.card_config.turn != NOT_DEALT
                            && self.card_config.turn != turn as Card)
                    {
                        return Vec::new();
                    }

                    let mut outer = Vec::with_capacity(player_len);

                    for &(c1, c2) in player_cards {
                        let player_mask: u64 = (1 << c1) | (1 << c2);
                        if player_mask & bit_turn != 0 {
                            outer.push(Vec::new());
                        } else {
                            outer.push(vec![0.0; opponent_len]);
                        }
                    }

                    let mut children = Vec::with_capacity(48);
                    let iso_ref = &self.isomorphism_ref_river[turn];
                    let iso_card = &self.isomorphism_card_river[turn & 3];
                    let iso_swap = &self.isomorphism_swap_river[turn & 3];

                    for river in 0..52 {
                        let bit_river: u64 = 1 << river;
                        if bit_river & (flop_mask | bit_turn) != 0 {
                            continue;
                        }

                        let pos = iso_card.iter().position(|&c| c == river);
                        let (river_ref, swap_option) = if let Some(pos) = pos {
                            let child_index = iso_ref[pos] as usize;
                            let swap = &iso_swap[river as usize & 3];
                            (children[child_index], Some(swap))
                        } else {
                            children.push(river);
                            (river, None)
                        };

                        let player_swap = swap_option.map(|swap| {
                            let mut tmp = (0..player_len).collect::<Vec<_>>();
                            apply_swap_list(&mut tmp, &swap[player]);
                            tmp
                        });

                        let pair_index = card_pair_to_index(turn as Card, river_ref);
                        let arena_indices = &self.bunching_num_river[player][pair_index];
                        let player_strength = &self.bunching_strength[pair_index][player];
                        let opponent_strength = &self.bunching_strength[pair_index][player ^ 1];

                        for (i, inner) in outer.iter_mut().enumerate() {
                            let player_index = player_swap.as_ref().map_or(i, |map| map[i]);
                            let index = arena_indices[player_index];
                            let threshold = player_strength[player_index];

                            if index == 0 {
                                continue;
                            }

                            let mut tmp = (Vec::new(), Vec::new());
                            let slices = if let Some(swap) = swap_option {
                                tmp.0.extend_from_slice(&arena[index..index + opponent_len]);
                                tmp.1.extend_from_slice(opponent_strength);
                                apply_swap_list(&mut tmp.0, &swap[player ^ 1]);
                                apply_swap_list(&mut tmp.1, &swap[player ^ 1]);
                                (tmp.0.as_slice(), &tmp.1)
                            } else {
                                (&arena[index..index + opponent_len], opponent_strength)
                            };

                            inner.iter_mut().zip(slices.0).zip(slices.1).for_each(
                                |((dst, num), &strength)| {
                                    #[allow(clippy::comparison_chain)]
                                    if strength < threshold {
                                        *dst += *num as f64;
                                    } else if strength > threshold {
                                        *dst += -*num as f64;
                                    } else {
                                        *dst += 0.0;
                                    }
                                },
                            );
                        }
                    }

                    let num_possible_river = (44 - self.bunching_num_dead_cards) as f64;
                    outer.iter_mut().for_each(|inner| {
                        inner.iter_mut().for_each(|c| {
                            *c /= num_possible_river;
                        });
                    });

                    outer
                })
                .collect::<Vec<_>>();

            self.bunching_coef_turn[player] = Self::push_vec_to_arena_f64(&mut arena, buf);
        }

        if self.card_config.turn != NOT_DEALT {
            self.bunching_arena = arena;
            self.assign_zero_weights_to_dead_cards();
            return Ok(());
        }

        // flop equity coefficients
        for player in 0..2 {
            let player_cards = &self.private_cards[player];
            let opponent_cards = &self.private_cards[player ^ 1];
            let player_len = player_cards.len();
            let opponent_len = opponent_cards.len();

            let mut outer = vec![vec![0.0; opponent_len]; player_len];
            let mut children = Vec::with_capacity(49);

            for turn in 0..52 {
                let bit_turn: u64 = 1 << turn;
                if bit_turn & flop_mask != 0 {
                    continue;
                }

                let iso_card = &self.isomorphism_card_turn;
                let pos = iso_card.iter().position(|&c| c == turn as Card);

                let (turn_ref, swap_option) = if let Some(pos) = pos {
                    let child_index = self.isomorphism_ref_turn[pos] as usize;
                    let swap = &self.isomorphism_swap_turn[turn & 3];
                    (children[child_index], Some(swap))
                } else {
                    children.push(turn);
                    (turn, None)
                };

                let player_swap = swap_option.map(|swap| {
                    let mut tmp = (0..player_len).collect::<Vec<_>>();
                    apply_swap_list(&mut tmp, &swap[player]);
                    tmp
                });

                let arena_indices = &self.bunching_coef_turn[player][turn_ref];

                for (i, inner) in outer.iter_mut().enumerate() {
                    let player_index = player_swap.as_ref().map_or(i, |map| map[i]);
                    let index = arena_indices[player_index];
                    if index == 0 {
                        continue;
                    }

                    let mut tmp = Vec::new();
                    let slice = &arena[index..index + opponent_len];
                    let slice = if let Some(swap) = swap_option {
                        tmp.extend_from_slice(slice);
                        apply_swap_list(&mut tmp, &swap[player ^ 1]);
                        &tmp
                    } else {
                        slice
                    };

                    inner.iter_mut().zip(slice).for_each(|(dst, &num)| {
                        *dst += num as f64;
                    });
                }
            }

            let num_possible_turn = (45 - self.bunching_num_dead_cards) as f64;
            outer.iter_mut().for_each(|inner| {
                inner.iter_mut().for_each(|c| {
                    *c /= num_possible_turn;
                });
            });

            Self::push_vec_to_arena_f64(&mut arena, vec![outer])
                .into_iter()
                .for_each(|v| {
                    self.bunching_coef_flop[player] = v;
                });
        }

        self.bunching_arena = arena;
        self.assign_zero_weights_to_dead_cards();
        Ok(())
    }

    /// Sets the bunching effect.
    fn memory_usage_bunching_internal(&self) -> u64 {
        let mut ret = 4;

        let oop_len = self.num_private_hands(0);
        let ip_len = self.num_private_hands(1);

        // hand strength
        self.hand_strength.iter().for_each(|strength| {
            ret += mem::size_of::<[Vec<u16>; 2]>() as u64;
            if !strength[0].is_empty() {
                ret += 2 * (oop_len + ip_len) as u64;
            }
        });

        // flop num combinations / equity coefficients
        if self.card_config.turn == NOT_DEALT {
            ret += 2 * (oop_len * ip_len * mem::size_of::<usize>()) as u64;
            ret += 2 * 2 * 4 * (oop_len * ip_len) as u64;
        }

        let flop_mask: u64 = self.card_config.flop.iter().map(|&c| 1 << c).sum();
        let skip_turn_mask: u64 = self.isomorphism_card_turn.iter().map(|&c| 1 << c).sum();

        // turn num combinations / equity coefficients
        if self.card_config.river == NOT_DEALT {
            for player in 0..2 {
                let player_cards = &self.private_cards[player];
                let opponent_cards = &self.private_cards[player ^ 1];
                let player_len = player_cards.len();
                let opponent_len = opponent_cards.len();

                ret += 2 * 52 * mem::size_of::<Vec<usize>>() as u64;

                for turn in 0..52 {
                    let bit_turn: u64 = 1 << turn;
                    if bit_turn & (flop_mask | skip_turn_mask) != 0
                        || (self.card_config.turn != NOT_DEALT
                            && self.card_config.turn != turn as Card)
                    {
                        continue;
                    }

                    ret += 2 * (player_len * mem::size_of::<usize>()) as u64;

                    for &(c1, c2) in player_cards {
                        let player_mask: u64 = (1 << c1) | (1 << c2);
                        if player_mask & bit_turn == 0 {
                            ret += 2 * 4 * opponent_len as u64;
                        }
                    }
                }
            }
        }

        let is_board_possible = |turn: Card, river: Card| {
            let bit_turn: u64 = 1 << turn;
            let bit_river: u64 = 1 << river;
            let iso_card = &self.isomorphism_card_river[turn as usize & 3];

            bit_turn & (flop_mask | skip_turn_mask) == 0
                && bit_river & flop_mask == 0
                && !iso_card.contains(&river)
                && (self.card_config.turn == NOT_DEALT || self.card_config.turn == turn)
                && (self.card_config.river == NOT_DEALT || self.card_config.river == river)
        };

        // river num combinations
        for player in 0..2 {
            let player_cards = &self.private_cards[player];
            let opponent_cards = &self.private_cards[player ^ 1];
            let player_len = player_cards.len();
            let opponent_len = opponent_cards.len();

            ret += 52 * 51 / 2 * mem::size_of::<Vec<usize>>() as u64;

            for index in 0..52 * 51 / 2 {
                let (board1, board2) = index_to_card_pair(index);
                if !is_board_possible(board1, board2) && !is_board_possible(board2, board1) {
                    continue;
                }

                let board_mask: u64 = (1 << board1) | (1 << board2);
                ret += (player_len * mem::size_of::<usize>()) as u64;

                for &(c1, c2) in player_cards {
                    let player_mask: u64 = (1 << c1) | (1 << c2);
                    if player_mask & board_mask == 0 {
                        ret += 4 * opponent_len as u64;
                    }
                }
            }
        }

        ret
    }

    /// Pushes a nested `Vec` to an arena and returns the indices of the pushed elements.
    fn push_vec_to_arena_f32(arena: &mut Vec<f32>, vec: Vec<Vec<Vec<f32>>>) -> Vec<Vec<usize>> {
        let mut ret = Vec::with_capacity(vec.len());

        for outer in vec.into_iter() {
            let mut indices = Vec::with_capacity(outer.len());

            for inner in outer.into_iter() {
                if inner.is_empty() {
                    indices.push(0);
                } else {
                    indices.push(arena.len());
                    arena.extend(inner);
                }
            }

            ret.push(indices);
        }

        ret
    }

    /// Pushes a nested `Vec` to an arena and returns the indices of the pushed elements.
    fn push_vec_to_arena_f64(arena: &mut Vec<f32>, vec: Vec<Vec<Vec<f64>>>) -> Vec<Vec<usize>> {
        let mut ret = Vec::with_capacity(vec.len());

        for outer in vec.into_iter() {
            let mut indices = Vec::with_capacity(outer.len());

            for inner in outer.into_iter() {
                if inner.is_empty() {
                    indices.push(0);
                } else {
                    indices.push(arena.len());
                    arena.extend(inner.into_iter().map(|v| v as f32));
                }
            }

            ret.push(indices);
        }

        ret
    }

    /// Calculates the number of storage elements that will be removed.
    fn calculate_removed_line_info_recursive(node: &mut PostFlopNode, info: &mut BuildTreeInfo) {
        if node.is_terminal() {
            return;
        }

        if node.is_chance() {
            info.num_storage_chance += node.num_elements as u64;
            node.num_elements = 0;
        } else {
            info.num_storage += node.num_elements as u64;
            info.num_storage_ip += node.num_elements_ip as u64;
            node.num_elements = 0;
            node.num_elements_ip = 0;
        }

        for action in node.action_indices() {
            Self::calculate_removed_line_info_recursive(&mut node.play(action), info);
        }
    }

    /// Remove a line from a `PostFlopGame` tree.
    fn remove_line_recursive(
        &self,
        node: &mut PostFlopNode,
        line: &[Action],
    ) -> Result<BuildTreeInfo, String> {
        if line.is_empty() {
            return Err("Empty line".to_string());
        }

        if node.is_terminal() {
            return Err("Unexpected terminal node".to_string());
        }

        let action = line[0];
        let search_result = node
            .children()
            .binary_search_by(|child| child.lock().prev_action.cmp(&action));

        if search_result.is_err() {
            return Err(format!("Action does not exist: {action:?}"));
        }

        let index = search_result.unwrap();
        if line.len() > 1 {
            let result = self.remove_line_recursive(&mut node.children()[index].lock(), &line[1..]);
            return result;
        }

        if node.is_chance() {
            return Err("Cannot remove a line ending in a chance action".to_string());
        }

        if node.num_actions() <= 1 {
            return Err("Cannot remove the last action from a node".to_string());
        }

        // Remove action/children at index. To do this we must
        // 1. compute the storage space required by the tree rooted at action index
        // 2. remove children and actions
        // 3. re-define `num_elements` after we remove children and actions

        // STEP 1
        let mut info = BuildTreeInfo {
            num_storage: self.num_private_hands(node.player as usize) as u64,
            ..Default::default()
        };

        let mut node_to_remove = node.play(index);
        Self::calculate_removed_line_info_recursive(&mut node_to_remove, &mut info);

        // STEP 2
        let children = node.children();
        for i in index..node.num_children as usize - 1 {
            let mut x = children[i].lock();
            let mut y = children[i + 1].lock();
            mem::swap(&mut *x, &mut *y);
            if x.children_offset > 0 {
                x.children_offset += 1;
            }
        }
        node.num_children -= 1;

        // STEP 3
        node.num_elements -= self.num_private_hands(node.player as usize) as u32;

        Ok(info)
    }

    /// Assigns allocated storage memory.
    fn allocate_memory_nodes(&mut self) {
        let num_bytes = if self.is_compression_enabled { 2 } else { 4 };
        let mut action_counter = 0;
        let mut ip_counter = 0;
        let mut chance_counter = 0;

        for node in &self.node_arena {
            let mut node = node.lock();
            if node.is_terminal() {
                // do nothing
            } else if node.is_chance() {
                unsafe {
                    let ptr = self.storage_chance.as_mut_ptr();
                    node.storage1 = ptr.add(chance_counter);
                }
                chance_counter += num_bytes * node.num_elements as usize;
            } else {
                unsafe {
                    let ptr1 = self.storage1.as_mut_ptr();
                    let ptr2 = self.storage2.as_mut_ptr();
                    let ptr3 = self.storage_ip.as_mut_ptr();
                    node.storage1 = ptr1.add(action_counter);
                    node.storage2 = ptr2.add(action_counter);
                    node.storage3 = ptr3.add(ip_counter);
                }
                action_counter += num_bytes * node.num_elements as usize;
                ip_counter += num_bytes * node.num_elements_ip as usize;
            }
        }
    }

    pub fn get_state(&self) -> &State {
<<<<<<< HEAD
        return &self.state;
    }

    #[inline]
    pub fn is_partially_solved(&self) -> bool {
        self.state >= State::SolvedFlop
=======
        &self.state
>>>>>>> f76ef3d8
    }
}<|MERGE_RESOLUTION|>--- conflicted
+++ resolved
@@ -1571,15 +1571,11 @@
     }
 
     pub fn get_state(&self) -> &State {
-<<<<<<< HEAD
-        return &self.state;
+        &self.state
     }
 
     #[inline]
     pub fn is_partially_solved(&self) -> bool {
         self.state >= State::SolvedFlop
-=======
-        &self.state
->>>>>>> f76ef3d8
     }
 }